--- conflicted
+++ resolved
@@ -2486,13 +2486,6 @@
 {
 	mutex_lock(&all_ppp_mutex);
 	/* This will call dev_close() for us. */
-<<<<<<< HEAD
-	if (dev) {
-		unregister_netdev(dev);
-		free_netdev(dev);
-	}
-	unit_put(&ppp_units_idr, ppp->file.index);
-=======
 	ppp_lock(ppp);
 	if (!ppp->closing) {
 		ppp->closing = 1;
@@ -2501,8 +2494,7 @@
 	} else
 		ppp_unlock(ppp);
 
-	cardmap_set(&all_ppp_units, ppp->file.index, NULL);
->>>>>>> 739840d5
+	unit_put(&ppp_units_idr, ppp->file.index);
 	ppp->file.dead = 1;
 	ppp->owner = NULL;
 	wake_up_interruptible(&ppp->file.rwait);
