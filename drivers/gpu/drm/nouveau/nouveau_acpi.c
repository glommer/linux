--- conflicted
+++ resolved
@@ -262,10 +262,6 @@
 		vga_count++;
 
 		retval = nouveau_dsm_pci_probe(pdev);
-<<<<<<< HEAD
-		printk("ret val is %d\n", retval);
-=======
->>>>>>> 56299378
 		if (retval & NOUVEAU_DSM_HAS_MUX)
 			has_dsm |= 1;
 		if (retval & NOUVEAU_DSM_HAS_OPT)
