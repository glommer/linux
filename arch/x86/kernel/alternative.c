#include <linux/module.h>
#include <linux/sched.h>
#include <linux/mutex.h>
#include <linux/list.h>
#include <linux/stringify.h>
#include <linux/kprobes.h>
#include <linux/mm.h>
#include <linux/vmalloc.h>
#include <linux/memory.h>
#include <linux/stop_machine.h>
#include <linux/slab.h>
#include <asm/alternative.h>
#include <asm/sections.h>
#include <asm/pgtable.h>
#include <asm/mce.h>
#include <asm/nmi.h>
#include <asm/vsyscall.h>
#include <asm/cacheflush.h>
#include <asm/tlbflush.h>
#include <asm/io.h>
#include <asm/fixmap.h>

#define MAX_PATCH_LEN (255-1)

#ifdef CONFIG_HOTPLUG_CPU
static int smp_alt_once;

static int __init bootonly(char *str)
{
	smp_alt_once = 1;
	return 1;
}
__setup("smp-alt-boot", bootonly);
#else
#define smp_alt_once 1
#endif

static int __initdata_or_module debug_alternative;

static int __init debug_alt(char *str)
{
	debug_alternative = 1;
	return 1;
}
__setup("debug-alternative", debug_alt);

static int noreplace_smp;

static int __init setup_noreplace_smp(char *str)
{
	noreplace_smp = 1;
	return 1;
}
__setup("noreplace-smp", setup_noreplace_smp);

#ifdef CONFIG_PARAVIRT
static int __initdata_or_module noreplace_paravirt = 0;

static int __init setup_noreplace_paravirt(char *str)
{
	noreplace_paravirt = 1;
	return 1;
}
__setup("noreplace-paravirt", setup_noreplace_paravirt);
#endif

#define DPRINTK(fmt, args...) if (debug_alternative) \
	printk(KERN_DEBUG fmt, args)

#if defined(GENERIC_NOP1) && !defined(CONFIG_X86_64)
/* Use inline assembly to define this because the nops are defined
   as inline assembly strings in the include files and we cannot
   get them easily into strings. */
asm("\t" __stringify(__INITRODATA_OR_MODULE) "\nintelnops: "
	GENERIC_NOP1 GENERIC_NOP2 GENERIC_NOP3 GENERIC_NOP4 GENERIC_NOP5 GENERIC_NOP6
	GENERIC_NOP7 GENERIC_NOP8
    "\t.previous");
extern const unsigned char intelnops[];
static const unsigned char *const __initconst_or_module
intel_nops[ASM_NOP_MAX+1] = {
	NULL,
	intelnops,
	intelnops + 1,
	intelnops + 1 + 2,
	intelnops + 1 + 2 + 3,
	intelnops + 1 + 2 + 3 + 4,
	intelnops + 1 + 2 + 3 + 4 + 5,
	intelnops + 1 + 2 + 3 + 4 + 5 + 6,
	intelnops + 1 + 2 + 3 + 4 + 5 + 6 + 7,
};
#endif

#ifdef K8_NOP1
asm("\t" __stringify(__INITRODATA_OR_MODULE) "\nk8nops: "
	K8_NOP1 K8_NOP2 K8_NOP3 K8_NOP4 K8_NOP5 K8_NOP6
	K8_NOP7 K8_NOP8
    "\t.previous");
extern const unsigned char k8nops[];
static const unsigned char *const __initconst_or_module
k8_nops[ASM_NOP_MAX+1] = {
	NULL,
	k8nops,
	k8nops + 1,
	k8nops + 1 + 2,
	k8nops + 1 + 2 + 3,
	k8nops + 1 + 2 + 3 + 4,
	k8nops + 1 + 2 + 3 + 4 + 5,
	k8nops + 1 + 2 + 3 + 4 + 5 + 6,
	k8nops + 1 + 2 + 3 + 4 + 5 + 6 + 7,
};
#endif

#if defined(K7_NOP1) && !defined(CONFIG_X86_64)
asm("\t" __stringify(__INITRODATA_OR_MODULE) "\nk7nops: "
	K7_NOP1 K7_NOP2 K7_NOP3 K7_NOP4 K7_NOP5 K7_NOP6
	K7_NOP7 K7_NOP8
    "\t.previous");
extern const unsigned char k7nops[];
static const unsigned char *const __initconst_or_module
k7_nops[ASM_NOP_MAX+1] = {
	NULL,
	k7nops,
	k7nops + 1,
	k7nops + 1 + 2,
	k7nops + 1 + 2 + 3,
	k7nops + 1 + 2 + 3 + 4,
	k7nops + 1 + 2 + 3 + 4 + 5,
	k7nops + 1 + 2 + 3 + 4 + 5 + 6,
	k7nops + 1 + 2 + 3 + 4 + 5 + 6 + 7,
};
#endif

#ifdef P6_NOP1
asm("\t" __stringify(__INITRODATA_OR_MODULE) "\np6nops: "
	P6_NOP1 P6_NOP2 P6_NOP3 P6_NOP4 P6_NOP5 P6_NOP6
	P6_NOP7 P6_NOP8
    "\t.previous");
extern const unsigned char p6nops[];
static const unsigned char *const __initconst_or_module
p6_nops[ASM_NOP_MAX+1] = {
	NULL,
	p6nops,
	p6nops + 1,
	p6nops + 1 + 2,
	p6nops + 1 + 2 + 3,
	p6nops + 1 + 2 + 3 + 4,
	p6nops + 1 + 2 + 3 + 4 + 5,
	p6nops + 1 + 2 + 3 + 4 + 5 + 6,
	p6nops + 1 + 2 + 3 + 4 + 5 + 6 + 7,
};
#endif

#ifdef CONFIG_X86_64

extern char __vsyscall_0;
static const unsigned char *const *__init_or_module find_nop_table(void)
{
	if (boot_cpu_data.x86_vendor == X86_VENDOR_INTEL &&
	    boot_cpu_has(X86_FEATURE_NOPL))
		return p6_nops;
	else
		return k8_nops;
}

#else /* CONFIG_X86_64 */

static const unsigned char *const *__init_or_module find_nop_table(void)
{
	if (boot_cpu_has(X86_FEATURE_K8))
		return k8_nops;
	else if (boot_cpu_has(X86_FEATURE_K7))
		return k7_nops;
	else if (boot_cpu_has(X86_FEATURE_NOPL))
		return p6_nops;
	else
		return intel_nops;
}

#endif /* CONFIG_X86_64 */

/* Use this to add nops to a buffer, then text_poke the whole buffer. */
static void __init_or_module add_nops(void *insns, unsigned int len)
{
	const unsigned char *const *noptable = find_nop_table();

	while (len > 0) {
		unsigned int noplen = len;
		if (noplen > ASM_NOP_MAX)
			noplen = ASM_NOP_MAX;
		memcpy(insns, noptable[noplen], noplen);
		insns += noplen;
		len -= noplen;
	}
}

extern struct alt_instr __alt_instructions[], __alt_instructions_end[];
extern s32 __smp_locks[], __smp_locks_end[];
void *text_poke_early(void *addr, const void *opcode, size_t len);

/* Replace instructions with better alternatives for this CPU type.
   This runs before SMP is initialized to avoid SMP problems with
   self modifying code. This implies that assymetric systems where
   APs have less capabilities than the boot processor are not handled.
   Tough. Make sure you disable such features by hand. */

void __init_or_module apply_alternatives(struct alt_instr *start,
					 struct alt_instr *end)
{
	struct alt_instr *a;
	u8 insnbuf[MAX_PATCH_LEN];

	DPRINTK("%s: alt table %p -> %p\n", __func__, start, end);
	for (a = start; a < end; a++) {
		u8 *instr = a->instr;
		BUG_ON(a->replacementlen > a->instrlen);
		BUG_ON(a->instrlen > sizeof(insnbuf));
		BUG_ON(a->cpuid >= NCAPINTS*32);
		if (!boot_cpu_has(a->cpuid))
			continue;
#ifdef CONFIG_X86_64
		/* vsyscall code is not mapped yet. resolve it manually. */
		if (instr >= (u8 *)VSYSCALL_START && instr < (u8*)VSYSCALL_END) {
			instr = __va(instr - (u8*)VSYSCALL_START + (u8*)__pa_symbol(&__vsyscall_0));
			DPRINTK("%s: vsyscall fixup: %p => %p\n",
				__func__, a->instr, instr);
		}
#endif
		memcpy(insnbuf, a->replacement, a->replacementlen);
		if (*insnbuf == 0xe8 && a->replacementlen == 5)
		    *(s32 *)(insnbuf + 1) += a->replacement - a->instr;
		add_nops(insnbuf + a->replacementlen,
			 a->instrlen - a->replacementlen);
		text_poke_early(instr, insnbuf, a->instrlen);
	}
}

#ifdef CONFIG_SMP

static void alternatives_smp_lock(const s32 *start, const s32 *end,
				  u8 *text, u8 *text_end)
{
	const s32 *poff;

	mutex_lock(&text_mutex);
	for (poff = start; poff < end; poff++) {
		u8 *ptr = (u8 *)poff + *poff;

		if (!*poff || ptr < text || ptr >= text_end)
			continue;
		/* turn DS segment override prefix into lock prefix */
		if (*ptr == 0x3e)
			text_poke(ptr, ((unsigned char []){0xf0}), 1);
	};
	mutex_unlock(&text_mutex);
}

static void alternatives_smp_unlock(const s32 *start, const s32 *end,
				    u8 *text, u8 *text_end)
{
	const s32 *poff;

	if (noreplace_smp)
		return;

	mutex_lock(&text_mutex);
	for (poff = start; poff < end; poff++) {
		u8 *ptr = (u8 *)poff + *poff;

		if (!*poff || ptr < text || ptr >= text_end)
			continue;
		/* turn lock prefix into DS segment override prefix */
		if (*ptr == 0xf0)
			text_poke(ptr, ((unsigned char []){0x3E}), 1);
	};
	mutex_unlock(&text_mutex);
}

struct smp_alt_module {
	/* what is this ??? */
	struct module	*mod;
	char		*name;

	/* ptrs to lock prefixes */
	const s32	*locks;
	const s32	*locks_end;

	/* .text segment, needed to avoid patching init code ;) */
	u8		*text;
	u8		*text_end;

	struct list_head next;
};
static LIST_HEAD(smp_alt_modules);
static DEFINE_MUTEX(smp_alt);
static int smp_mode = 1;	/* protected by smp_alt */

void __init_or_module alternatives_smp_module_add(struct module *mod,
						  char *name,
						  void *locks, void *locks_end,
						  void *text,  void *text_end)
{
	struct smp_alt_module *smp;

	if (noreplace_smp)
		return;

	if (smp_alt_once) {
		if (boot_cpu_has(X86_FEATURE_UP))
			alternatives_smp_unlock(locks, locks_end,
						text, text_end);
		return;
	}

	smp = kzalloc(sizeof(*smp), GFP_KERNEL);
	if (NULL == smp)
		return; /* we'll run the (safe but slow) SMP code then ... */

	smp->mod	= mod;
	smp->name	= name;
	smp->locks	= locks;
	smp->locks_end	= locks_end;
	smp->text	= text;
	smp->text_end	= text_end;
	DPRINTK("%s: locks %p -> %p, text %p -> %p, name %s\n",
		__func__, smp->locks, smp->locks_end,
		smp->text, smp->text_end, smp->name);

	mutex_lock(&smp_alt);
	list_add_tail(&smp->next, &smp_alt_modules);
	if (boot_cpu_has(X86_FEATURE_UP))
		alternatives_smp_unlock(smp->locks, smp->locks_end,
					smp->text, smp->text_end);
	mutex_unlock(&smp_alt);
}

void __init_or_module alternatives_smp_module_del(struct module *mod)
{
	struct smp_alt_module *item;

	if (smp_alt_once || noreplace_smp)
		return;

	mutex_lock(&smp_alt);
	list_for_each_entry(item, &smp_alt_modules, next) {
		if (mod != item->mod)
			continue;
		list_del(&item->next);
		mutex_unlock(&smp_alt);
		DPRINTK("%s: %s\n", __func__, item->name);
		kfree(item);
		return;
	}
	mutex_unlock(&smp_alt);
}

bool skip_smp_alternatives;
void alternatives_smp_switch(int smp)
{
	struct smp_alt_module *mod;

#ifdef CONFIG_LOCKDEP
	/*
	 * Older binutils section handling bug prevented
	 * alternatives-replacement from working reliably.
	 *
	 * If this still occurs then you should see a hang
	 * or crash shortly after this line:
	 */
	printk("lockdep: fixing up alternatives.\n");
#endif

	if (noreplace_smp || smp_alt_once || skip_smp_alternatives)
		return;
	BUG_ON(!smp && (num_online_cpus() > 1));

	mutex_lock(&smp_alt);

	/*
	 * Avoid unnecessary switches because it forces JIT based VMs to
	 * throw away all cached translations, which can be quite costly.
	 */
	if (smp == smp_mode) {
		/* nothing */
	} else if (smp) {
		printk(KERN_INFO "SMP alternatives: switching to SMP code\n");
		clear_cpu_cap(&boot_cpu_data, X86_FEATURE_UP);
		clear_cpu_cap(&cpu_data(0), X86_FEATURE_UP);
		list_for_each_entry(mod, &smp_alt_modules, next)
			alternatives_smp_lock(mod->locks, mod->locks_end,
					      mod->text, mod->text_end);
	} else {
		printk(KERN_INFO "SMP alternatives: switching to UP code\n");
		set_cpu_cap(&boot_cpu_data, X86_FEATURE_UP);
		set_cpu_cap(&cpu_data(0), X86_FEATURE_UP);
		list_for_each_entry(mod, &smp_alt_modules, next)
			alternatives_smp_unlock(mod->locks, mod->locks_end,
						mod->text, mod->text_end);
	}
	smp_mode = smp;
	mutex_unlock(&smp_alt);
}

/* Return 1 if the address range is reserved for smp-alternatives */
int alternatives_text_reserved(void *start, void *end)
{
	struct smp_alt_module *mod;
	const s32 *poff;
	u8 *text_start = start;
	u8 *text_end = end;

	list_for_each_entry(mod, &smp_alt_modules, next) {
		if (mod->text > text_end || mod->text_end < text_start)
			continue;
		for (poff = mod->locks; poff < mod->locks_end; poff++) {
			const u8 *ptr = (const u8 *)poff + *poff;

			if (text_start <= ptr && text_end > ptr)
				return 1;
		}
	}

	return 0;
}
#endif

#ifdef CONFIG_PARAVIRT
void __init_or_module apply_paravirt(struct paravirt_patch_site *start,
				     struct paravirt_patch_site *end)
{
	struct paravirt_patch_site *p;
	char insnbuf[MAX_PATCH_LEN];

	if (noreplace_paravirt)
		return;

	for (p = start; p < end; p++) {
		unsigned int used;

		BUG_ON(p->len > MAX_PATCH_LEN);
		/* prep the buffer with the original instructions */
		memcpy(insnbuf, p->instr, p->len);
		used = pv_init_ops.patch(p->instrtype, p->clobbers, insnbuf,
					 (unsigned long)p->instr, p->len);

		BUG_ON(used > p->len);

		/* Pad the rest with nops */
		add_nops(insnbuf + used, p->len - used);
		text_poke_early(p->instr, insnbuf, p->len);
	}
}
extern struct paravirt_patch_site __start_parainstructions[],
	__stop_parainstructions[];
#endif	/* CONFIG_PARAVIRT */

void __init alternative_instructions(void)
{
	/* The patching is not fully atomic, so try to avoid local interruptions
	   that might execute the to be patched code.
	   Other CPUs are not running. */
	stop_nmi();

	/*
	 * Don't stop machine check exceptions while patching.
	 * MCEs only happen when something got corrupted and in this
	 * case we must do something about the corruption.
	 * Ignoring it is worse than a unlikely patching race.
	 * Also machine checks tend to be broadcast and if one CPU
	 * goes into machine check the others follow quickly, so we don't
	 * expect a machine check to cause undue problems during to code
	 * patching.
	 */

	apply_alternatives(__alt_instructions, __alt_instructions_end);

	/* switch to patch-once-at-boottime-only mode and free the
	 * tables in case we know the number of CPUs will never ever
	 * change */
#ifdef CONFIG_HOTPLUG_CPU
	if (num_possible_cpus() < 2)
		smp_alt_once = 1;
#endif

#ifdef CONFIG_SMP
	if (smp_alt_once) {
		if (1 == num_possible_cpus()) {
			printk(KERN_INFO "SMP alternatives: switching to UP code\n");
			set_cpu_cap(&boot_cpu_data, X86_FEATURE_UP);
			set_cpu_cap(&cpu_data(0), X86_FEATURE_UP);

			alternatives_smp_unlock(__smp_locks, __smp_locks_end,
						_text, _etext);
		}
	} else {
		alternatives_smp_module_add(NULL, "core kernel",
					    __smp_locks, __smp_locks_end,
					    _text, _etext);

		/* Only switch to UP mode if we don't immediately boot others */
		if (num_present_cpus() == 1 || setup_max_cpus <= 1)
			alternatives_smp_switch(0);
	}
#endif
 	apply_paravirt(__parainstructions, __parainstructions_end);

	if (smp_alt_once)
		free_init_pages("SMP alternatives",
				(unsigned long)__smp_locks,
				(unsigned long)__smp_locks_end);

	restart_nmi();
}

/**
 * text_poke_early - Update instructions on a live kernel at boot time
 * @addr: address to modify
 * @opcode: source of the copy
 * @len: length to copy
 *
 * When you use this code to patch more than one byte of an instruction
 * you need to make sure that other CPUs cannot execute this code in parallel.
 * Also no thread must be currently preempted in the middle of these
 * instructions. And on the local CPU you need to be protected again NMI or MCE
 * handlers seeing an inconsistent instruction while you patch.
 */
void *__init_or_module text_poke_early(void *addr, const void *opcode,
					      size_t len)
{
	unsigned long flags;
	local_irq_save(flags);
	memcpy(addr, opcode, len);
	sync_core();
	local_irq_restore(flags);
	/* Could also do a CLFLUSH here to speed up CPU recovery; but
	   that causes hangs on some VIA CPUs. */
	return addr;
}

/**
 * text_poke - Update instructions on a live kernel
 * @addr: address to modify
 * @opcode: source of the copy
 * @len: length to copy
 *
 * Only atomic text poke/set should be allowed when not doing early patching.
 * It means the size must be writable atomically and the address must be aligned
 * in a way that permits an atomic write. It also makes sure we fit on a single
 * page.
 *
 * Note: Must be called under text_mutex.
 */
void *__kprobes text_poke(void *addr, const void *opcode, size_t len)
{
	unsigned long flags;
	char *vaddr;
	struct page *pages[2];
	int i;

	if (!core_kernel_text((unsigned long)addr)) {
		pages[0] = vmalloc_to_page(addr);
		pages[1] = vmalloc_to_page(addr + PAGE_SIZE);
	} else {
		pages[0] = virt_to_page(addr);
		WARN_ON(!PageReserved(pages[0]));
		pages[1] = virt_to_page(addr + PAGE_SIZE);
	}
	BUG_ON(!pages[0]);
	local_irq_save(flags);
	set_fixmap(FIX_TEXT_POKE0, page_to_phys(pages[0]));
	if (pages[1])
		set_fixmap(FIX_TEXT_POKE1, page_to_phys(pages[1]));
	vaddr = (char *)fix_to_virt(FIX_TEXT_POKE0);
	memcpy(&vaddr[(unsigned long)addr & ~PAGE_MASK], opcode, len);
	clear_fixmap(FIX_TEXT_POKE0);
	if (pages[1])
		clear_fixmap(FIX_TEXT_POKE1);
	local_flush_tlb();
	sync_core();
	/* Could also do a CLFLUSH here to speed up CPU recovery; but
	   that causes hangs on some VIA CPUs. */
	for (i = 0; i < len; i++)
		BUG_ON(((char *)addr)[i] != ((char *)opcode)[i]);
	local_irq_restore(flags);
	return addr;
}

/*
 * Cross-modifying kernel text with stop_machine().
 * This code originally comes from immediate value.
 */
static atomic_t stop_machine_first;
static int wrote_text;

struct text_poke_params {
	struct text_poke_param *params;
	int nparams;
};

static int __kprobes stop_machine_text_poke(void *data)
{
	struct text_poke_params *tpp = data;
	struct text_poke_param *p;
	int i;

	if (atomic_dec_and_test(&stop_machine_first)) {
		for (i = 0; i < tpp->nparams; i++) {
			p = &tpp->params[i];
			text_poke(p->addr, p->opcode, p->len);
		}
		smp_wmb();	/* Make sure other cpus see that this has run */
		wrote_text = 1;
	} else {
		while (!wrote_text)
			cpu_relax();
		smp_mb();	/* Load wrote_text before following execution */
	}

	for (i = 0; i < tpp->nparams; i++) {
		p = &tpp->params[i];
		flush_icache_range((unsigned long)p->addr,
				   (unsigned long)p->addr + p->len);
	}

	return 0;
}

/**
 * text_poke_smp - Update instructions on a live kernel on SMP
 * @addr: address to modify
 * @opcode: source of the copy
 * @len: length to copy
 *
 * Modify multi-byte instruction by using stop_machine() on SMP. This allows
 * user to poke/set multi-byte text on SMP. Only non-NMI/MCE code modifying
 * should be allowed, since stop_machine() does _not_ protect code against
 * NMI and MCE.
 *
 * Note: Must be called under get_online_cpus() and text_mutex.
 */
void *__kprobes text_poke_smp(void *addr, const void *opcode, size_t len)
{
	struct text_poke_params tpp;
	struct text_poke_param p;

	p.addr = addr;
	p.opcode = opcode;
	p.len = len;
	tpp.params = &p;
	tpp.nparams = 1;
	atomic_set(&stop_machine_first, 1);
	wrote_text = 0;
	/* Use __stop_machine() because the caller already got online_cpus. */
	__stop_machine(stop_machine_text_poke, (void *)&tpp, cpu_online_mask);
	return addr;
}

/**
 * text_poke_smp_batch - Update instructions on a live kernel on SMP
 * @params: an array of text_poke parameters
 * @n: the number of elements in params.
 *
 * Modify multi-byte instruction by using stop_machine() on SMP. Since the
 * stop_machine() is heavy task, it is better to aggregate text_poke requests
 * and do it once if possible.
 *
 * Note: Must be called under get_online_cpus() and text_mutex.
 */
void __kprobes text_poke_smp_batch(struct text_poke_param *params, int n)
{
	struct text_poke_params tpp = {.params = params, .nparams = n};

	atomic_set(&stop_machine_first, 1);
	wrote_text = 0;
<<<<<<< HEAD
	stop_machine(stop_machine_text_poke, (void *)&tpp, NULL);
=======
	__stop_machine(stop_machine_text_poke, (void *)&tpp, NULL);
>>>>>>> 47ae63e0
}

#if defined(CONFIG_DYNAMIC_FTRACE) || defined(HAVE_JUMP_LABEL)

#ifdef CONFIG_X86_64
unsigned char ideal_nop5[5] = { 0x66, 0x66, 0x66, 0x66, 0x90 };
#else
unsigned char ideal_nop5[5] = { 0x3e, 0x8d, 0x74, 0x26, 0x00 };
#endif

void __init arch_init_ideal_nop5(void)
{
	/*
	 * There is no good nop for all x86 archs.  This selection
	 * algorithm should be unified with the one in find_nop_table(),
	 * but this should be good enough for now.
	 *
	 * For cases other than the ones below, use the safe (as in
	 * always functional) defaults above.
	 */
#ifdef CONFIG_X86_64
	/* Don't use these on 32 bits due to broken virtualizers */
	if (boot_cpu_data.x86_vendor == X86_VENDOR_INTEL)
		memcpy(ideal_nop5, p6_nops[5], 5);
#endif
}
#endif<|MERGE_RESOLUTION|>--- conflicted
+++ resolved
@@ -671,11 +671,7 @@
 
 	atomic_set(&stop_machine_first, 1);
 	wrote_text = 0;
-<<<<<<< HEAD
-	stop_machine(stop_machine_text_poke, (void *)&tpp, NULL);
-=======
 	__stop_machine(stop_machine_text_poke, (void *)&tpp, NULL);
->>>>>>> 47ae63e0
 }
 
 #if defined(CONFIG_DYNAMIC_FTRACE) || defined(HAVE_JUMP_LABEL)
