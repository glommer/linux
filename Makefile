VERSION = 2
PATCHLEVEL = 6
<<<<<<< HEAD
SUBLEVEL = 38
EXTRAVERSION =
=======
SUBLEVEL = 39
EXTRAVERSION = -rc1
>>>>>>> 00b317a4
NAME = Flesh-Eating Bats with Fangs

# *DOCUMENTATION*
# To see a list of typical targets execute "make help"
# More info can be located in ./README
# Comments in this file are targeted only to the developer, do not
# expect to learn how to build the kernel reading this file.

# Do not:
# o  use make's built-in rules and variables
#    (this increases performance and avoids hard-to-debug behaviour);
# o  print "Entering directory ...";
MAKEFLAGS += -rR --no-print-directory

# Avoid funny character set dependencies
unexport LC_ALL
LC_COLLATE=C
LC_NUMERIC=C
export LC_COLLATE LC_NUMERIC

# We are using a recursive build, so we need to do a little thinking
# to get the ordering right.
#
# Most importantly: sub-Makefiles should only ever modify files in
# their own directory. If in some directory we have a dependency on
# a file in another dir (which doesn't happen often, but it's often
# unavoidable when linking the built-in.o targets which finally
# turn into vmlinux), we will call a sub make in that other dir, and
# after that we are sure that everything which is in that other dir
# is now up to date.
#
# The only cases where we need to modify files which have global
# effects are thus separated out and done before the recursive
# descending is started. They are now explicitly listed as the
# prepare rule.

# To put more focus on warnings, be less verbose as default
# Use 'make V=1' to see the full commands

ifeq ("$(origin V)", "command line")
  KBUILD_VERBOSE = $(V)
endif
ifndef KBUILD_VERBOSE
  KBUILD_VERBOSE = 0
endif

# Call a source code checker (by default, "sparse") as part of the
# C compilation.
#
# Use 'make C=1' to enable checking of only re-compiled files.
# Use 'make C=2' to enable checking of *all* source files, regardless
# of whether they are re-compiled or not.
#
# See the file "Documentation/sparse.txt" for more details, including
# where to get the "sparse" utility.

ifeq ("$(origin C)", "command line")
  KBUILD_CHECKSRC = $(C)
endif
ifndef KBUILD_CHECKSRC
  KBUILD_CHECKSRC = 0
endif

# Use make M=dir to specify directory of external module to build
# Old syntax make ... SUBDIRS=$PWD is still supported
# Setting the environment variable KBUILD_EXTMOD take precedence
ifdef SUBDIRS
  KBUILD_EXTMOD ?= $(SUBDIRS)
endif

ifeq ("$(origin M)", "command line")
  KBUILD_EXTMOD := $(M)
endif

# kbuild supports saving output files in a separate directory.
# To locate output files in a separate directory two syntaxes are supported.
# In both cases the working directory must be the root of the kernel src.
# 1) O=
# Use "make O=dir/to/store/output/files/"
#
# 2) Set KBUILD_OUTPUT
# Set the environment variable KBUILD_OUTPUT to point to the directory
# where the output files shall be placed.
# export KBUILD_OUTPUT=dir/to/store/output/files/
# make
#
# The O= assignment takes precedence over the KBUILD_OUTPUT environment
# variable.


# KBUILD_SRC is set on invocation of make in OBJ directory
# KBUILD_SRC is not intended to be used by the regular user (for now)
ifeq ($(KBUILD_SRC),)

# OK, Make called in directory where kernel src resides
# Do we want to locate output files in a separate directory?
ifeq ("$(origin O)", "command line")
  KBUILD_OUTPUT := $(O)
endif

ifeq ("$(origin W)", "command line")
  export KBUILD_ENABLE_EXTRA_GCC_CHECKS := 1
endif

# That's our default target when none is given on the command line
PHONY := _all
_all:

# Cancel implicit rules on top Makefile
$(CURDIR)/Makefile Makefile: ;

ifneq ($(KBUILD_OUTPUT),)
# Invoke a second make in the output directory, passing relevant variables
# check that the output directory actually exists
saved-output := $(KBUILD_OUTPUT)
KBUILD_OUTPUT := $(shell cd $(KBUILD_OUTPUT) && /bin/pwd)
$(if $(KBUILD_OUTPUT),, \
     $(error output directory "$(saved-output)" does not exist))

PHONY += $(MAKECMDGOALS) sub-make

$(filter-out _all sub-make $(CURDIR)/Makefile, $(MAKECMDGOALS)) _all: sub-make
	$(Q)@:

sub-make: FORCE
	$(if $(KBUILD_VERBOSE:1=),@)$(MAKE) -C $(KBUILD_OUTPUT) \
	KBUILD_SRC=$(CURDIR) \
	KBUILD_EXTMOD="$(KBUILD_EXTMOD)" -f $(CURDIR)/Makefile \
	$(filter-out _all sub-make,$(MAKECMDGOALS))

# Leave processing to above invocation of make
skip-makefile := 1
endif # ifneq ($(KBUILD_OUTPUT),)
endif # ifeq ($(KBUILD_SRC),)

# We process the rest of the Makefile if this is the final invocation of make
ifeq ($(skip-makefile),)

# If building an external module we do not care about the all: rule
# but instead _all depend on modules
PHONY += all
ifeq ($(KBUILD_EXTMOD),)
_all: all
else
_all: modules
endif

srctree		:= $(if $(KBUILD_SRC),$(KBUILD_SRC),$(CURDIR))
objtree		:= $(CURDIR)
src		:= $(srctree)
obj		:= $(objtree)

VPATH		:= $(srctree)$(if $(KBUILD_EXTMOD),:$(KBUILD_EXTMOD))

export srctree objtree VPATH


# SUBARCH tells the usermode build what the underlying arch is.  That is set
# first, and if a usermode build is happening, the "ARCH=um" on the command
# line overrides the setting of ARCH below.  If a native build is happening,
# then ARCH is assigned, getting whatever value it gets normally, and 
# SUBARCH is subsequently ignored.

SUBARCH := $(shell uname -m | sed -e s/i.86/i386/ -e s/sun4u/sparc64/ \
				  -e s/arm.*/arm/ -e s/sa110/arm/ \
				  -e s/s390x/s390/ -e s/parisc64/parisc/ \
				  -e s/ppc.*/powerpc/ -e s/mips.*/mips/ \
				  -e s/sh[234].*/sh/ )

# Cross compiling and selecting different set of gcc/bin-utils
# ---------------------------------------------------------------------------
#
# When performing cross compilation for other architectures ARCH shall be set
# to the target architecture. (See arch/* for the possibilities).
# ARCH can be set during invocation of make:
# make ARCH=ia64
# Another way is to have ARCH set in the environment.
# The default ARCH is the host where make is executed.

# CROSS_COMPILE specify the prefix used for all executables used
# during compilation. Only gcc and related bin-utils executables
# are prefixed with $(CROSS_COMPILE).
# CROSS_COMPILE can be set on the command line
# make CROSS_COMPILE=ia64-linux-
# Alternatively CROSS_COMPILE can be set in the environment.
# A third alternative is to store a setting in .config so that plain
# "make" in the configured kernel build directory always uses that.
# Default value for CROSS_COMPILE is not to prefix executables
# Note: Some architectures assign CROSS_COMPILE in their arch/*/Makefile
export KBUILD_BUILDHOST := $(SUBARCH)
ARCH		?= $(SUBARCH)
CROSS_COMPILE	?= $(CONFIG_CROSS_COMPILE:"%"=%)

# Architecture as present in compile.h
UTS_MACHINE 	:= $(ARCH)
SRCARCH 	:= $(ARCH)

# Additional ARCH settings for x86
ifeq ($(ARCH),i386)
        SRCARCH := x86
endif
ifeq ($(ARCH),x86_64)
        SRCARCH := x86
endif

# Additional ARCH settings for sparc
ifeq ($(ARCH),sparc32)
       SRCARCH := sparc
endif
ifeq ($(ARCH),sparc64)
       SRCARCH := sparc
endif

# Additional ARCH settings for sh
ifeq ($(ARCH),sh64)
       SRCARCH := sh
endif

# Where to locate arch specific headers
hdr-arch  := $(SRCARCH)

ifeq ($(ARCH),m68knommu)
       hdr-arch  := m68k
endif

KCONFIG_CONFIG	?= .config
export KCONFIG_CONFIG

# SHELL used by kbuild
CONFIG_SHELL := $(shell if [ -x "$$BASH" ]; then echo $$BASH; \
	  else if [ -x /bin/bash ]; then echo /bin/bash; \
	  else echo sh; fi ; fi)

HOSTCC       = gcc
HOSTCXX      = g++
HOSTCFLAGS   = -Wall -Wmissing-prototypes -Wstrict-prototypes -O2 -fomit-frame-pointer
HOSTCXXFLAGS = -O2

# Decide whether to build built-in, modular, or both.
# Normally, just do built-in.

KBUILD_MODULES :=
KBUILD_BUILTIN := 1

#	If we have only "make modules", don't compile built-in objects.
#	When we're building modules with modversions, we need to consider
#	the built-in objects during the descend as well, in order to
#	make sure the checksums are up to date before we record them.

ifeq ($(MAKECMDGOALS),modules)
  KBUILD_BUILTIN := $(if $(CONFIG_MODVERSIONS),1)
endif

#	If we have "make <whatever> modules", compile modules
#	in addition to whatever we do anyway.
#	Just "make" or "make all" shall build modules as well

ifneq ($(filter all _all modules,$(MAKECMDGOALS)),)
  KBUILD_MODULES := 1
endif

ifeq ($(MAKECMDGOALS),)
  KBUILD_MODULES := 1
endif

export KBUILD_MODULES KBUILD_BUILTIN
export KBUILD_CHECKSRC KBUILD_SRC KBUILD_EXTMOD

# Beautify output
# ---------------------------------------------------------------------------
#
# Normally, we echo the whole command before executing it. By making
# that echo $($(quiet)$(cmd)), we now have the possibility to set
# $(quiet) to choose other forms of output instead, e.g.
#
#         quiet_cmd_cc_o_c = Compiling $(RELDIR)/$@
#         cmd_cc_o_c       = $(CC) $(c_flags) -c -o $@ $<
#
# If $(quiet) is empty, the whole command will be printed.
# If it is set to "quiet_", only the short version will be printed. 
# If it is set to "silent_", nothing will be printed at all, since
# the variable $(silent_cmd_cc_o_c) doesn't exist.
#
# A simple variant is to prefix commands with $(Q) - that's useful
# for commands that shall be hidden in non-verbose mode.
#
#	$(Q)ln $@ :<
#
# If KBUILD_VERBOSE equals 0 then the above command will be hidden.
# If KBUILD_VERBOSE equals 1 then the above command is displayed.

ifeq ($(KBUILD_VERBOSE),1)
  quiet =
  Q =
else
  quiet=quiet_
  Q = @
endif

# If the user is running make -s (silent mode), suppress echoing of
# commands

ifneq ($(findstring s,$(MAKEFLAGS)),)
  quiet=silent_
endif

export quiet Q KBUILD_VERBOSE


# Look for make include files relative to root of kernel src
MAKEFLAGS += --include-dir=$(srctree)

# We need some generic definitions (do not try to remake the file).
$(srctree)/scripts/Kbuild.include: ;
include $(srctree)/scripts/Kbuild.include

# Make variables (CC, etc...)

AS		= $(CROSS_COMPILE)as
LD		= $(CROSS_COMPILE)ld
CC		= $(CROSS_COMPILE)gcc
CPP		= $(CC) -E
AR		= $(CROSS_COMPILE)ar
NM		= $(CROSS_COMPILE)nm
STRIP		= $(CROSS_COMPILE)strip
OBJCOPY		= $(CROSS_COMPILE)objcopy
OBJDUMP		= $(CROSS_COMPILE)objdump
AWK		= awk
GENKSYMS	= scripts/genksyms/genksyms
INSTALLKERNEL  := installkernel
DEPMOD		= /sbin/depmod
KALLSYMS	= scripts/kallsyms
PERL		= perl
CHECK		= sparse

CHECKFLAGS     := -D__linux__ -Dlinux -D__STDC__ -Dunix -D__unix__ \
		  -Wbitwise -Wno-return-void $(CF)
CFLAGS_MODULE   =
AFLAGS_MODULE   =
LDFLAGS_MODULE  =
CFLAGS_KERNEL	=
AFLAGS_KERNEL	=
CFLAGS_GCOV	= -fprofile-arcs -ftest-coverage


# Use LINUXINCLUDE when you must reference the include/ directory.
# Needed to be compatible with the O= option
LINUXINCLUDE    := -I$(srctree)/arch/$(hdr-arch)/include -Iinclude \
                   $(if $(KBUILD_SRC), -I$(srctree)/include) \
                   -include include/generated/autoconf.h

KBUILD_CPPFLAGS := -D__KERNEL__

KBUILD_CFLAGS   := -Wall -Wundef -Wstrict-prototypes -Wno-trigraphs \
		   -fno-strict-aliasing -fno-common \
		   -Werror-implicit-function-declaration \
		   -Wno-format-security \
		   -fno-delete-null-pointer-checks
KBUILD_AFLAGS_KERNEL :=
KBUILD_CFLAGS_KERNEL :=
KBUILD_AFLAGS   := -D__ASSEMBLY__
KBUILD_AFLAGS_MODULE  := -DMODULE
KBUILD_CFLAGS_MODULE  := -DMODULE
KBUILD_LDFLAGS_MODULE := -T $(srctree)/scripts/module-common.lds

# Read KERNELRELEASE from include/config/kernel.release (if it exists)
KERNELRELEASE = $(shell cat include/config/kernel.release 2> /dev/null)
KERNELVERSION = $(VERSION).$(PATCHLEVEL).$(SUBLEVEL)$(EXTRAVERSION)

export VERSION PATCHLEVEL SUBLEVEL KERNELRELEASE KERNELVERSION
export ARCH SRCARCH CONFIG_SHELL HOSTCC HOSTCFLAGS CROSS_COMPILE AS LD CC
export CPP AR NM STRIP OBJCOPY OBJDUMP
export MAKE AWK GENKSYMS INSTALLKERNEL PERL UTS_MACHINE
export HOSTCXX HOSTCXXFLAGS LDFLAGS_MODULE CHECK CHECKFLAGS

export KBUILD_CPPFLAGS NOSTDINC_FLAGS LINUXINCLUDE OBJCOPYFLAGS LDFLAGS
export KBUILD_CFLAGS CFLAGS_KERNEL CFLAGS_MODULE CFLAGS_GCOV
export KBUILD_AFLAGS AFLAGS_KERNEL AFLAGS_MODULE
export KBUILD_AFLAGS_MODULE KBUILD_CFLAGS_MODULE KBUILD_LDFLAGS_MODULE
export KBUILD_AFLAGS_KERNEL KBUILD_CFLAGS_KERNEL

# When compiling out-of-tree modules, put MODVERDIR in the module
# tree rather than in the kernel tree. The kernel tree might
# even be read-only.
export MODVERDIR := $(if $(KBUILD_EXTMOD),$(firstword $(KBUILD_EXTMOD))/).tmp_versions

# Files to ignore in find ... statements

RCS_FIND_IGNORE := \( -name SCCS -o -name BitKeeper -o -name .svn -o -name CVS -o -name .pc -o -name .hg -o -name .git \) -prune -o
export RCS_TAR_IGNORE := --exclude SCCS --exclude BitKeeper --exclude .svn --exclude CVS --exclude .pc --exclude .hg --exclude .git

# ===========================================================================
# Rules shared between *config targets and build targets

# Basic helpers built in scripts/
PHONY += scripts_basic
scripts_basic:
	$(Q)$(MAKE) $(build)=scripts/basic
	$(Q)rm -f .tmp_quiet_recordmcount

# To avoid any implicit rule to kick in, define an empty command.
scripts/basic/%: scripts_basic ;

PHONY += outputmakefile
# outputmakefile generates a Makefile in the output directory, if using a
# separate output directory. This allows convenient use of make in the
# output directory.
outputmakefile:
ifneq ($(KBUILD_SRC),)
	$(Q)ln -fsn $(srctree) source
	$(Q)$(CONFIG_SHELL) $(srctree)/scripts/mkmakefile \
	    $(srctree) $(objtree) $(VERSION) $(PATCHLEVEL)
endif

# To make sure we do not include .config for any of the *config targets
# catch them early, and hand them over to scripts/kconfig/Makefile
# It is allowed to specify more targets when calling make, including
# mixing *config targets and build targets.
# For example 'make oldconfig all'.
# Detect when mixed targets is specified, and make a second invocation
# of make so .config is not included in this case either (for *config).

no-dot-config-targets := clean mrproper distclean \
			 cscope gtags TAGS tags help %docs check% coccicheck \
			 include/linux/version.h headers_% \
			 kernelversion %src-pkg

config-targets := 0
mixed-targets  := 0
dot-config     := 1

ifneq ($(filter $(no-dot-config-targets), $(MAKECMDGOALS)),)
	ifeq ($(filter-out $(no-dot-config-targets), $(MAKECMDGOALS)),)
		dot-config := 0
	endif
endif

ifeq ($(KBUILD_EXTMOD),)
        ifneq ($(filter config %config,$(MAKECMDGOALS)),)
                config-targets := 1
                ifneq ($(filter-out config %config,$(MAKECMDGOALS)),)
                        mixed-targets := 1
                endif
        endif
endif

ifeq ($(mixed-targets),1)
# ===========================================================================
# We're called with mixed targets (*config and build targets).
# Handle them one by one.

%:: FORCE
	$(Q)$(MAKE) -C $(srctree) KBUILD_SRC= $@

else
ifeq ($(config-targets),1)
# ===========================================================================
# *config targets only - make sure prerequisites are updated, and descend
# in scripts/kconfig to make the *config target

# Read arch specific Makefile to set KBUILD_DEFCONFIG as needed.
# KBUILD_DEFCONFIG may point out an alternative default configuration
# used for 'make defconfig'
include $(srctree)/arch/$(SRCARCH)/Makefile
export KBUILD_DEFCONFIG KBUILD_KCONFIG

config: scripts_basic outputmakefile FORCE
	$(Q)mkdir -p include/linux include/config
	$(Q)$(MAKE) $(build)=scripts/kconfig $@

%config: scripts_basic outputmakefile FORCE
	$(Q)mkdir -p include/linux include/config
	$(Q)$(MAKE) $(build)=scripts/kconfig $@

else
# ===========================================================================
# Build targets only - this includes vmlinux, arch specific targets, clean
# targets and others. In general all targets except *config targets.

ifeq ($(KBUILD_EXTMOD),)
# Additional helpers built in scripts/
# Carefully list dependencies so we do not try to build scripts twice
# in parallel
PHONY += scripts
scripts: scripts_basic include/config/auto.conf include/config/tristate.conf
	$(Q)$(MAKE) $(build)=$(@)

# Objects we will link into vmlinux / subdirs we need to visit
init-y		:= init/
drivers-y	:= drivers/ sound/ firmware/
net-y		:= net/
libs-y		:= lib/
core-y		:= usr/
endif # KBUILD_EXTMOD

ifeq ($(dot-config),1)
# Read in config
-include include/config/auto.conf

ifeq ($(KBUILD_EXTMOD),)
# Read in dependencies to all Kconfig* files, make sure to run
# oldconfig if changes are detected.
-include include/config/auto.conf.cmd

# To avoid any implicit rule to kick in, define an empty command
$(KCONFIG_CONFIG) include/config/auto.conf.cmd: ;

# If .config is newer than include/config/auto.conf, someone tinkered
# with it and forgot to run make oldconfig.
# if auto.conf.cmd is missing then we are probably in a cleaned tree so
# we execute the config step to be sure to catch updated Kconfig files
include/config/%.conf: $(KCONFIG_CONFIG) include/config/auto.conf.cmd
	$(Q)$(MAKE) -f $(srctree)/Makefile silentoldconfig
else
# external modules needs include/generated/autoconf.h and include/config/auto.conf
# but do not care if they are up-to-date. Use auto.conf to trigger the test
PHONY += include/config/auto.conf

include/config/auto.conf:
	$(Q)test -e include/generated/autoconf.h -a -e $@ || (		\
	echo;								\
	echo "  ERROR: Kernel configuration is invalid.";		\
	echo "         include/generated/autoconf.h or $@ are missing.";\
	echo "         Run 'make oldconfig && make prepare' on kernel src to fix it.";	\
	echo;								\
	/bin/false)

endif # KBUILD_EXTMOD

else
# Dummy target needed, because used as prerequisite
include/config/auto.conf: ;
endif # $(dot-config)

# The all: target is the default when no target is given on the
# command line.
# This allow a user to issue only 'make' to build a kernel including modules
# Defaults to vmlinux, but the arch makefile usually adds further targets
all: vmlinux

ifdef CONFIG_CC_OPTIMIZE_FOR_SIZE
KBUILD_CFLAGS	+= -Os
else
KBUILD_CFLAGS	+= -O2
endif

include $(srctree)/arch/$(SRCARCH)/Makefile

ifneq ($(CONFIG_FRAME_WARN),0)
KBUILD_CFLAGS += $(call cc-option,-Wframe-larger-than=${CONFIG_FRAME_WARN})
endif

# Force gcc to behave correct even for buggy distributions
ifndef CONFIG_CC_STACKPROTECTOR
KBUILD_CFLAGS += $(call cc-option, -fno-stack-protector)
endif

ifdef CONFIG_FRAME_POINTER
KBUILD_CFLAGS	+= -fno-omit-frame-pointer -fno-optimize-sibling-calls
else
# Some targets (ARM with Thumb2, for example), can't be built with frame
# pointers.  For those, we don't have FUNCTION_TRACER automatically
# select FRAME_POINTER.  However, FUNCTION_TRACER adds -pg, and this is
# incompatible with -fomit-frame-pointer with current GCC, so we don't use
# -fomit-frame-pointer with FUNCTION_TRACER.
ifndef CONFIG_FUNCTION_TRACER
KBUILD_CFLAGS	+= -fomit-frame-pointer
endif
endif

ifdef CONFIG_DEBUG_INFO
KBUILD_CFLAGS	+= -g
KBUILD_AFLAGS	+= -gdwarf-2
endif

ifdef CONFIG_DEBUG_INFO_REDUCED
KBUILD_CFLAGS 	+= $(call cc-option, -femit-struct-debug-baseonly)
endif

ifdef CONFIG_FUNCTION_TRACER
KBUILD_CFLAGS	+= -pg
ifdef CONFIG_DYNAMIC_FTRACE
	ifdef CONFIG_HAVE_C_RECORDMCOUNT
		BUILD_C_RECORDMCOUNT := y
		export BUILD_C_RECORDMCOUNT
	endif
endif
endif

# We trigger additional mismatches with less inlining
ifdef CONFIG_DEBUG_SECTION_MISMATCH
KBUILD_CFLAGS += $(call cc-option, -fno-inline-functions-called-once)
endif

# arch Makefile may override CC so keep this after arch Makefile is included
NOSTDINC_FLAGS += -nostdinc -isystem $(shell $(CC) -print-file-name=include)
CHECKFLAGS     += $(NOSTDINC_FLAGS)

# warn about C99 declaration after statement
KBUILD_CFLAGS += $(call cc-option,-Wdeclaration-after-statement,)

# disable pointer signed / unsigned warnings in gcc 4.0
KBUILD_CFLAGS += $(call cc-option,-Wno-pointer-sign,)

# disable invalid "can't wrap" optimizations for signed / pointers
KBUILD_CFLAGS	+= $(call cc-option,-fno-strict-overflow)

# conserve stack if available
KBUILD_CFLAGS   += $(call cc-option,-fconserve-stack)

# check for 'asm goto'
ifeq ($(shell $(CONFIG_SHELL) $(srctree)/scripts/gcc-goto.sh $(CC)), y)
	KBUILD_CFLAGS += -DCC_HAVE_ASM_GOTO
endif

# Add user supplied CPPFLAGS, AFLAGS and CFLAGS as the last assignments
# But warn user when we do so
warn-assign = \
$(warning "WARNING: Appending $$K$(1) ($(K$(1))) from $(origin K$(1)) to kernel $$$(1)")

ifneq ($(KCPPFLAGS),)
        $(call warn-assign,CPPFLAGS)
        KBUILD_CPPFLAGS += $(KCPPFLAGS)
endif
ifneq ($(KAFLAGS),)
        $(call warn-assign,AFLAGS)
        KBUILD_AFLAGS += $(KAFLAGS)
endif
ifneq ($(KCFLAGS),)
        $(call warn-assign,CFLAGS)
        KBUILD_CFLAGS += $(KCFLAGS)
endif

# Use --build-id when available.
LDFLAGS_BUILD_ID = $(patsubst -Wl$(comma)%,%,\
			      $(call cc-ldoption, -Wl$(comma)--build-id,))
KBUILD_LDFLAGS_MODULE += $(LDFLAGS_BUILD_ID)
LDFLAGS_vmlinux += $(LDFLAGS_BUILD_ID)

ifeq ($(CONFIG_STRIP_ASM_SYMS),y)
LDFLAGS_vmlinux	+= $(call ld-option, -X,)
endif

# Default kernel image to build when no specific target is given.
# KBUILD_IMAGE may be overruled on the command line or
# set in the environment
# Also any assignments in arch/$(ARCH)/Makefile take precedence over
# this default value
export KBUILD_IMAGE ?= vmlinux

#
# INSTALL_PATH specifies where to place the updated kernel and system map
# images. Default is /boot, but you can set it to other values
export	INSTALL_PATH ?= /boot

#
# INSTALL_MOD_PATH specifies a prefix to MODLIB for module directory
# relocations required by build roots.  This is not defined in the
# makefile but the argument can be passed to make if needed.
#

MODLIB	= $(INSTALL_MOD_PATH)/lib/modules/$(KERNELRELEASE)
export MODLIB

#
#  INSTALL_MOD_STRIP, if defined, will cause modules to be
#  stripped after they are installed.  If INSTALL_MOD_STRIP is '1', then
#  the default option --strip-debug will be used.  Otherwise,
#  INSTALL_MOD_STRIP value will be used as the options to the strip command.

ifdef INSTALL_MOD_STRIP
ifeq ($(INSTALL_MOD_STRIP),1)
mod_strip_cmd = $(STRIP) --strip-debug
else
mod_strip_cmd = $(STRIP) $(INSTALL_MOD_STRIP)
endif # INSTALL_MOD_STRIP=1
else
mod_strip_cmd = true
endif # INSTALL_MOD_STRIP
export mod_strip_cmd


ifeq ($(KBUILD_EXTMOD),)
core-y		+= kernel/ mm/ fs/ ipc/ security/ crypto/ block/

vmlinux-dirs	:= $(patsubst %/,%,$(filter %/, $(init-y) $(init-m) \
		     $(core-y) $(core-m) $(drivers-y) $(drivers-m) \
		     $(net-y) $(net-m) $(libs-y) $(libs-m)))

vmlinux-alldirs	:= $(sort $(vmlinux-dirs) $(patsubst %/,%,$(filter %/, \
		     $(init-n) $(init-) \
		     $(core-n) $(core-) $(drivers-n) $(drivers-) \
		     $(net-n)  $(net-)  $(libs-n)    $(libs-))))

init-y		:= $(patsubst %/, %/built-in.o, $(init-y))
core-y		:= $(patsubst %/, %/built-in.o, $(core-y))
drivers-y	:= $(patsubst %/, %/built-in.o, $(drivers-y))
net-y		:= $(patsubst %/, %/built-in.o, $(net-y))
libs-y1		:= $(patsubst %/, %/lib.a, $(libs-y))
libs-y2		:= $(patsubst %/, %/built-in.o, $(libs-y))
libs-y		:= $(libs-y1) $(libs-y2)

# Build vmlinux
# ---------------------------------------------------------------------------
# vmlinux is built from the objects selected by $(vmlinux-init) and
# $(vmlinux-main). Most are built-in.o files from top-level directories
# in the kernel tree, others are specified in arch/$(ARCH)/Makefile.
# Ordering when linking is important, and $(vmlinux-init) must be first.
#
# vmlinux
#   ^
#   |
#   +-< $(vmlinux-init)
#   |   +--< init/version.o + more
#   |
#   +--< $(vmlinux-main)
#   |    +--< driver/built-in.o mm/built-in.o + more
#   |
#   +-< kallsyms.o (see description in CONFIG_KALLSYMS section)
#
# vmlinux version (uname -v) cannot be updated during normal
# descending-into-subdirs phase since we do not yet know if we need to
# update vmlinux.
# Therefore this step is delayed until just before final link of vmlinux -
# except in the kallsyms case where it is done just before adding the
# symbols to the kernel.
#
# System.map is generated to document addresses of all kernel symbols

vmlinux-init := $(head-y) $(init-y)
vmlinux-main := $(core-y) $(libs-y) $(drivers-y) $(net-y)
vmlinux-all  := $(vmlinux-init) $(vmlinux-main)
vmlinux-lds  := arch/$(SRCARCH)/kernel/vmlinux.lds
export KBUILD_VMLINUX_OBJS := $(vmlinux-all)

# Rule to link vmlinux - also used during CONFIG_KALLSYMS
# May be overridden by arch/$(ARCH)/Makefile
quiet_cmd_vmlinux__ ?= LD      $@
      cmd_vmlinux__ ?= $(LD) $(LDFLAGS) $(LDFLAGS_vmlinux) -o $@ \
      -T $(vmlinux-lds) $(vmlinux-init)                          \
      --start-group $(vmlinux-main) --end-group                  \
      $(filter-out $(vmlinux-lds) $(vmlinux-init) $(vmlinux-main) vmlinux.o FORCE ,$^)

# Generate new vmlinux version
quiet_cmd_vmlinux_version = GEN     .version
      cmd_vmlinux_version = set -e;                     \
	if [ ! -r .version ]; then			\
	  rm -f .version;				\
	  echo 1 >.version;				\
	else						\
	  mv .version .old_version;			\
	  expr 0$$(cat .old_version) + 1 >.version;	\
	fi;						\
	$(MAKE) $(build)=init

# Generate System.map
quiet_cmd_sysmap = SYSMAP
      cmd_sysmap = $(CONFIG_SHELL) $(srctree)/scripts/mksysmap

# Link of vmlinux
# If CONFIG_KALLSYMS is set .version is already updated
# Generate System.map and verify that the content is consistent
# Use + in front of the vmlinux_version rule to silent warning with make -j2
# First command is ':' to allow us to use + in front of the rule
define rule_vmlinux__
	:
	$(if $(CONFIG_KALLSYMS),,+$(call cmd,vmlinux_version))

	$(call cmd,vmlinux__)
	$(Q)echo 'cmd_$@ := $(cmd_vmlinux__)' > $(@D)/.$(@F).cmd

	$(Q)$(if $($(quiet)cmd_sysmap),                                      \
	  echo '  $($(quiet)cmd_sysmap)  System.map' &&)                     \
	$(cmd_sysmap) $@ System.map;                                         \
	if [ $$? -ne 0 ]; then                                               \
		rm -f $@;                                                    \
		/bin/false;                                                  \
	fi;
	$(verify_kallsyms)
endef


ifdef CONFIG_KALLSYMS
# Generate section listing all symbols and add it into vmlinux $(kallsyms.o)
# It's a three stage process:
# o .tmp_vmlinux1 has all symbols and sections, but __kallsyms is
#   empty
#   Running kallsyms on that gives us .tmp_kallsyms1.o with
#   the right size - vmlinux version (uname -v) is updated during this step
# o .tmp_vmlinux2 now has a __kallsyms section of the right size,
#   but due to the added section, some addresses have shifted.
#   From here, we generate a correct .tmp_kallsyms2.o
# o The correct .tmp_kallsyms2.o is linked into the final vmlinux.
# o Verify that the System.map from vmlinux matches the map from
#   .tmp_vmlinux2, just in case we did not generate kallsyms correctly.
# o If CONFIG_KALLSYMS_EXTRA_PASS is set, do an extra pass using
#   .tmp_vmlinux3 and .tmp_kallsyms3.o.  This is only meant as a
#   temporary bypass to allow the kernel to be built while the
#   maintainers work out what went wrong with kallsyms.

ifdef CONFIG_KALLSYMS_EXTRA_PASS
last_kallsyms := 3
else
last_kallsyms := 2
endif

kallsyms.o := .tmp_kallsyms$(last_kallsyms).o

define verify_kallsyms
	$(Q)$(if $($(quiet)cmd_sysmap),                                      \
	  echo '  $($(quiet)cmd_sysmap)  .tmp_System.map' &&)                \
	  $(cmd_sysmap) .tmp_vmlinux$(last_kallsyms) .tmp_System.map
	$(Q)cmp -s System.map .tmp_System.map ||                             \
		(echo Inconsistent kallsyms data;                            \
		 echo Try setting CONFIG_KALLSYMS_EXTRA_PASS;                \
		 rm .tmp_kallsyms* ; /bin/false )
endef

# Update vmlinux version before link
# Use + in front of this rule to silent warning about make -j1
# First command is ':' to allow us to use + in front of this rule
cmd_ksym_ld = $(cmd_vmlinux__)
define rule_ksym_ld
	: 
	+$(call cmd,vmlinux_version)
	$(call cmd,vmlinux__)
	$(Q)echo 'cmd_$@ := $(cmd_vmlinux__)' > $(@D)/.$(@F).cmd
endef

# Generate .S file with all kernel symbols
quiet_cmd_kallsyms = KSYM    $@
      cmd_kallsyms = $(NM) -n $< | $(KALLSYMS) \
                     $(if $(CONFIG_KALLSYMS_ALL),--all-symbols) > $@

.tmp_kallsyms1.o .tmp_kallsyms2.o .tmp_kallsyms3.o: %.o: %.S scripts FORCE
	$(call if_changed_dep,as_o_S)

.tmp_kallsyms%.S: .tmp_vmlinux% $(KALLSYMS)
	$(call cmd,kallsyms)

# .tmp_vmlinux1 must be complete except kallsyms, so update vmlinux version
.tmp_vmlinux1: $(vmlinux-lds) $(vmlinux-all) FORCE
	$(call if_changed_rule,ksym_ld)

.tmp_vmlinux2: $(vmlinux-lds) $(vmlinux-all) .tmp_kallsyms1.o FORCE
	$(call if_changed,vmlinux__)

.tmp_vmlinux3: $(vmlinux-lds) $(vmlinux-all) .tmp_kallsyms2.o FORCE
	$(call if_changed,vmlinux__)

# Needs to visit scripts/ before $(KALLSYMS) can be used.
$(KALLSYMS): scripts ;

# Generate some data for debugging strange kallsyms problems
debug_kallsyms: .tmp_map$(last_kallsyms)

.tmp_map%: .tmp_vmlinux% FORCE
	($(OBJDUMP) -h $< | $(AWK) '/^ +[0-9]/{print $$4 " 0 " $$2}'; $(NM) $<) | sort > $@

.tmp_map3: .tmp_map2

.tmp_map2: .tmp_map1

endif # ifdef CONFIG_KALLSYMS

# Do modpost on a prelinked vmlinux. The finally linked vmlinux has
# relevant sections renamed as per the linker script.
quiet_cmd_vmlinux-modpost = LD      $@
      cmd_vmlinux-modpost = $(LD) $(LDFLAGS) -r -o $@                          \
	 $(vmlinux-init) --start-group $(vmlinux-main) --end-group             \
	 $(filter-out $(vmlinux-init) $(vmlinux-main) FORCE ,$^)
define rule_vmlinux-modpost
	:
	+$(call cmd,vmlinux-modpost)
	$(Q)$(MAKE) -f $(srctree)/scripts/Makefile.modpost $@
	$(Q)echo 'cmd_$@ := $(cmd_vmlinux-modpost)' > $(dot-target).cmd
endef

# vmlinux image - including updated kernel symbols
vmlinux: $(vmlinux-lds) $(vmlinux-init) $(vmlinux-main) vmlinux.o $(kallsyms.o) FORCE
ifdef CONFIG_HEADERS_CHECK
	$(Q)$(MAKE) -f $(srctree)/Makefile headers_check
endif
ifdef CONFIG_SAMPLES
	$(Q)$(MAKE) $(build)=samples
endif
ifdef CONFIG_BUILD_DOCSRC
	$(Q)$(MAKE) $(build)=Documentation
endif
	$(call vmlinux-modpost)
	$(call if_changed_rule,vmlinux__)
	$(Q)rm -f .old_version

# build vmlinux.o first to catch section mismatch errors early
ifdef CONFIG_KALLSYMS
.tmp_vmlinux1: vmlinux.o
endif

modpost-init := $(filter-out init/built-in.o, $(vmlinux-init))
vmlinux.o: $(modpost-init) $(vmlinux-main) FORCE
	$(call if_changed_rule,vmlinux-modpost)

# The actual objects are generated when descending, 
# make sure no implicit rule kicks in
$(sort $(vmlinux-init) $(vmlinux-main)) $(vmlinux-lds): $(vmlinux-dirs) ;

# Handle descending into subdirectories listed in $(vmlinux-dirs)
# Preset locale variables to speed up the build process. Limit locale
# tweaks to this spot to avoid wrong language settings when running
# make menuconfig etc.
# Error messages still appears in the original language

PHONY += $(vmlinux-dirs)
$(vmlinux-dirs): prepare scripts
	$(Q)$(MAKE) $(build)=$@

# Store (new) KERNELRELASE string in include/config/kernel.release
include/config/kernel.release: include/config/auto.conf FORCE
	$(Q)rm -f $@
	$(Q)echo "$(KERNELVERSION)$$($(CONFIG_SHELL) $(srctree)/scripts/setlocalversion $(srctree))" > $@


# Things we need to do before we recursively start building the kernel
# or the modules are listed in "prepare".
# A multi level approach is used. prepareN is processed before prepareN-1.
# archprepare is used in arch Makefiles and when processed asm symlink,
# version.h and scripts_basic is processed / created.

# Listed in dependency order
PHONY += prepare archprepare prepare0 prepare1 prepare2 prepare3

# prepare3 is used to check if we are building in a separate output directory,
# and if so do:
# 1) Check that make has not been executed in the kernel src $(srctree)
prepare3: include/config/kernel.release
ifneq ($(KBUILD_SRC),)
	@$(kecho) '  Using $(srctree) as source for kernel'
	$(Q)if [ -f $(srctree)/.config -o -d $(srctree)/include/config ]; then \
		echo "  $(srctree) is not clean, please run 'make mrproper'";\
		echo "  in the '$(srctree)' directory.";\
		/bin/false; \
	fi;
endif

# prepare2 creates a makefile if using a separate output directory
prepare2: prepare3 outputmakefile

prepare1: prepare2 include/linux/version.h include/generated/utsrelease.h \
                   include/config/auto.conf
	$(cmd_crmodverdir)

archprepare: prepare1 scripts_basic

prepare0: archprepare FORCE
	$(Q)$(MAKE) $(build)=.
	$(Q)$(MAKE) $(build)=. missing-syscalls

# All the preparing..
prepare: prepare0

# Generate some files
# ---------------------------------------------------------------------------

# KERNELRELEASE can change from a few different places, meaning version.h
# needs to be updated, so this check is forced on all builds

uts_len := 64
define filechk_utsrelease.h
	if [ `echo -n "$(KERNELRELEASE)" | wc -c ` -gt $(uts_len) ]; then \
	  echo '"$(KERNELRELEASE)" exceeds $(uts_len) characters' >&2;    \
	  exit 1;                                                         \
	fi;                                                               \
	(echo \#define UTS_RELEASE \"$(KERNELRELEASE)\";)
endef

define filechk_version.h
	(echo \#define LINUX_VERSION_CODE $(shell                             \
	expr $(VERSION) \* 65536 + $(PATCHLEVEL) \* 256 + $(SUBLEVEL));     \
	echo '#define KERNEL_VERSION(a,b,c) (((a) << 16) + ((b) << 8) + (c))';)
endef

include/linux/version.h: $(srctree)/Makefile FORCE
	$(call filechk,version.h)

include/generated/utsrelease.h: include/config/kernel.release FORCE
	$(call filechk,utsrelease.h)

PHONY += headerdep
headerdep:
	$(Q)find include/ -name '*.h' | xargs --max-args 1 scripts/headerdep.pl

# ---------------------------------------------------------------------------

PHONY += depend dep
depend dep:
	@echo '*** Warning: make $@ is unnecessary now.'

# ---------------------------------------------------------------------------
# Firmware install
INSTALL_FW_PATH=$(INSTALL_MOD_PATH)/lib/firmware
export INSTALL_FW_PATH

PHONY += firmware_install
firmware_install: FORCE
	@mkdir -p $(objtree)/firmware
	$(Q)$(MAKE) -f $(srctree)/scripts/Makefile.fwinst obj=firmware __fw_install

# ---------------------------------------------------------------------------
# Kernel headers

#Default location for installed headers
export INSTALL_HDR_PATH = $(objtree)/usr

hdr-inst := -rR -f $(srctree)/scripts/Makefile.headersinst obj

# If we do an all arch process set dst to asm-$(hdr-arch)
hdr-dst = $(if $(KBUILD_HEADERS), dst=include/asm-$(hdr-arch), dst=include/asm)

PHONY += __headers
__headers: include/linux/version.h scripts_basic FORCE
	$(Q)$(MAKE) $(build)=scripts build_unifdef

PHONY += headers_install_all
headers_install_all:
	$(Q)$(CONFIG_SHELL) $(srctree)/scripts/headers.sh install

PHONY += headers_install
headers_install: __headers
	$(if $(wildcard $(srctree)/arch/$(hdr-arch)/include/asm/Kbuild),, \
	$(error Headers not exportable for the $(SRCARCH) architecture))
	$(Q)$(MAKE) $(hdr-inst)=include
	$(Q)$(MAKE) $(hdr-inst)=arch/$(hdr-arch)/include/asm $(hdr-dst)

PHONY += headers_check_all
headers_check_all: headers_install_all
	$(Q)$(CONFIG_SHELL) $(srctree)/scripts/headers.sh check

PHONY += headers_check
headers_check: headers_install
	$(Q)$(MAKE) $(hdr-inst)=include HDRCHECK=1
	$(Q)$(MAKE) $(hdr-inst)=arch/$(hdr-arch)/include/asm $(hdr-dst) HDRCHECK=1

# ---------------------------------------------------------------------------
# Modules

ifdef CONFIG_MODULES

# By default, build modules as well

all: modules

#	Build modules
#
#	A module can be listed more than once in obj-m resulting in
#	duplicate lines in modules.order files.  Those are removed
#	using awk while concatenating to the final file.

PHONY += modules
modules: $(vmlinux-dirs) $(if $(KBUILD_BUILTIN),vmlinux) modules.builtin
	$(Q)$(AWK) '!x[$$0]++' $(vmlinux-dirs:%=$(objtree)/%/modules.order) > $(objtree)/modules.order
	@$(kecho) '  Building modules, stage 2.';
	$(Q)$(MAKE) -f $(srctree)/scripts/Makefile.modpost
	$(Q)$(MAKE) -f $(srctree)/scripts/Makefile.fwinst obj=firmware __fw_modbuild

modules.builtin: $(vmlinux-dirs:%=%/modules.builtin)
	$(Q)$(AWK) '!x[$$0]++' $^ > $(objtree)/modules.builtin

%/modules.builtin: include/config/auto.conf
	$(Q)$(MAKE) $(modbuiltin)=$*


# Target to prepare building external modules
PHONY += modules_prepare
modules_prepare: prepare scripts

# Target to install modules
PHONY += modules_install
modules_install: _modinst_ _modinst_post

PHONY += _modinst_
_modinst_:
	@if [ -z "`$(DEPMOD) -V 2>/dev/null | grep module-init-tools`" ]; then \
		echo "Warning: you may need to install module-init-tools"; \
		echo "See http://www.codemonkey.org.uk/docs/post-halloween-2.6.txt";\
		sleep 1; \
	fi
	@rm -rf $(MODLIB)/kernel
	@rm -f $(MODLIB)/source
	@mkdir -p $(MODLIB)/kernel
	@ln -s $(srctree) $(MODLIB)/source
	@if [ ! $(objtree) -ef  $(MODLIB)/build ]; then \
		rm -f $(MODLIB)/build ; \
		ln -s $(objtree) $(MODLIB)/build ; \
	fi
	@cp -f $(objtree)/modules.order $(MODLIB)/
	@cp -f $(objtree)/modules.builtin $(MODLIB)/
	$(Q)$(MAKE) -f $(srctree)/scripts/Makefile.modinst

# This depmod is only for convenience to give the initial
# boot a modules.dep even before / is mounted read-write.  However the
# boot script depmod is the master version.
PHONY += _modinst_post
_modinst_post: _modinst_
	$(Q)$(MAKE) -f $(srctree)/scripts/Makefile.fwinst obj=firmware __fw_modinst
	$(call cmd,depmod)

else # CONFIG_MODULES

# Modules not configured
# ---------------------------------------------------------------------------

modules modules_install: FORCE
	@echo
	@echo "The present kernel configuration has modules disabled."
	@echo "Type 'make config' and enable loadable module support."
	@echo "Then build a kernel with module support enabled."
	@echo
	@exit 1

endif # CONFIG_MODULES

###
# Cleaning is done on three levels.
# make clean     Delete most generated files
#                Leave enough to build external modules
# make mrproper  Delete the current configuration, and all generated files
# make distclean Remove editor backup files, patch leftover files and the like

# Directories & files removed with 'make clean'
CLEAN_DIRS  += $(MODVERDIR)
CLEAN_FILES +=	vmlinux System.map \
                .tmp_kallsyms* .tmp_version .tmp_vmlinux* .tmp_System.map

# Directories & files removed with 'make mrproper'
MRPROPER_DIRS  += include/config usr/include include/generated
MRPROPER_FILES += .config .config.old .version .old_version             \
                  include/linux/version.h                               \
		  Module.symvers tags TAGS cscope* GPATH GTAGS GRTAGS GSYMS

# clean - Delete most, but leave enough to build external modules
#
clean: rm-dirs  := $(CLEAN_DIRS)
clean: rm-files := $(CLEAN_FILES)
clean-dirs      := $(addprefix _clean_, . $(vmlinux-alldirs) Documentation)

PHONY += $(clean-dirs) clean archclean
$(clean-dirs):
	$(Q)$(MAKE) $(clean)=$(patsubst _clean_%,%,$@)

clean: archclean

# mrproper - Delete all generated files, including .config
#
mrproper: rm-dirs  := $(wildcard $(MRPROPER_DIRS))
mrproper: rm-files := $(wildcard $(MRPROPER_FILES))
mrproper-dirs      := $(addprefix _mrproper_,Documentation/DocBook scripts)

PHONY += $(mrproper-dirs) mrproper archmrproper
$(mrproper-dirs):
	$(Q)$(MAKE) $(clean)=$(patsubst _mrproper_%,%,$@)

mrproper: clean archmrproper $(mrproper-dirs)
	$(call cmd,rmdirs)
	$(call cmd,rmfiles)

# distclean
#
PHONY += distclean

distclean: mrproper
	@find $(srctree) $(RCS_FIND_IGNORE) \
		\( -name '*.orig' -o -name '*.rej' -o -name '*~' \
		-o -name '*.bak' -o -name '#*#' -o -name '.*.orig' \
		-o -name '.*.rej' -o -size 0 \
		-o -name '*%' -o -name '.*.cmd' -o -name 'core' \) \
		-type f -print | xargs rm -f


# Packaging of the kernel to various formats
# ---------------------------------------------------------------------------
# rpm target kept for backward compatibility
package-dir	:= $(srctree)/scripts/package

%src-pkg: FORCE
	$(Q)$(MAKE) $(build)=$(package-dir) $@
%pkg: include/config/kernel.release FORCE
	$(Q)$(MAKE) $(build)=$(package-dir) $@
rpm: include/config/kernel.release FORCE
	$(Q)$(MAKE) $(build)=$(package-dir) $@


# Brief documentation of the typical targets used
# ---------------------------------------------------------------------------

boards := $(wildcard $(srctree)/arch/$(SRCARCH)/configs/*_defconfig)
boards := $(notdir $(boards))
board-dirs := $(dir $(wildcard $(srctree)/arch/$(SRCARCH)/configs/*/*_defconfig))
board-dirs := $(sort $(notdir $(board-dirs:/=)))

help:
	@echo  'Cleaning targets:'
	@echo  '  clean		  - Remove most generated files but keep the config and'
	@echo  '                    enough build support to build external modules'
	@echo  '  mrproper	  - Remove all generated files + config + various backup files'
	@echo  '  distclean	  - mrproper + remove editor backup and patch files'
	@echo  ''
	@echo  'Configuration targets:'
	@$(MAKE) -f $(srctree)/scripts/kconfig/Makefile help
	@echo  ''
	@echo  'Other generic targets:'
	@echo  '  all		  - Build all targets marked with [*]'
	@echo  '* vmlinux	  - Build the bare kernel'
	@echo  '* modules	  - Build all modules'
	@echo  '  modules_install - Install all modules to INSTALL_MOD_PATH (default: /)'
	@echo  '  firmware_install- Install all firmware to INSTALL_FW_PATH'
	@echo  '                    (default: $$(INSTALL_MOD_PATH)/lib/firmware)'
	@echo  '  dir/            - Build all files in dir and below'
	@echo  '  dir/file.[oisS] - Build specified target only'
	@echo  '  dir/file.lst    - Build specified mixed source/assembly target only'
	@echo  '                    (requires a recent binutils and recent build (System.map))'
	@echo  '  dir/file.ko     - Build module including final link'
	@echo  '  modules_prepare - Set up for building external modules'
	@echo  '  tags/TAGS	  - Generate tags file for editors'
	@echo  '  cscope	  - Generate cscope index'
	@echo  '  gtags           - Generate GNU GLOBAL index'
	@echo  '  kernelrelease	  - Output the release version string'
	@echo  '  kernelversion	  - Output the version stored in Makefile'
	@echo  '  headers_install - Install sanitised kernel headers to INSTALL_HDR_PATH'; \
	 echo  '                    (default: $(INSTALL_HDR_PATH))'; \
	 echo  ''
	@echo  'Static analysers'
	@echo  '  checkstack      - Generate a list of stack hogs'
	@echo  '  namespacecheck  - Name space analysis on compiled kernel'
	@echo  '  versioncheck    - Sanity check on version.h usage'
	@echo  '  includecheck    - Check for duplicate included header files'
	@echo  '  export_report   - List the usages of all exported symbols'
	@echo  '  headers_check   - Sanity check on exported headers'
	@echo  '  headerdep       - Detect inclusion cycles in headers'
	@$(MAKE) -f $(srctree)/scripts/Makefile.help checker-help
	@echo  ''
	@echo  'Kernel packaging:'
	@$(MAKE) $(build)=$(package-dir) help
	@echo  ''
	@echo  'Documentation targets:'
	@$(MAKE) -f $(srctree)/Documentation/DocBook/Makefile dochelp
	@echo  ''
	@echo  'Architecture specific targets ($(SRCARCH)):'
	@$(if $(archhelp),$(archhelp),\
		echo '  No architecture specific help defined for $(SRCARCH)')
	@echo  ''
	@$(if $(boards), \
		$(foreach b, $(boards), \
		printf "  %-24s - Build for %s\\n" $(b) $(subst _defconfig,,$(b));) \
		echo '')
	@$(if $(board-dirs), \
		$(foreach b, $(board-dirs), \
		printf "  %-16s - Show %s-specific targets\\n" help-$(b) $(b);) \
		printf "  %-16s - Show all of the above\\n" help-boards; \
		echo '')

	@echo  '  make V=0|1 [targets] 0 => quiet build (default), 1 => verbose build'
	@echo  '  make V=2   [targets] 2 => give reason for rebuild of target'
	@echo  '  make O=dir [targets] Locate all output files in "dir", including .config'
	@echo  '  make C=1   [targets] Check all c source with $$CHECK (sparse by default)'
	@echo  '  make C=2   [targets] Force check of all c source with $$CHECK'
	@echo  '  make W=1   [targets] Enable extra gcc checks'
	@echo  ''
	@echo  'Execute "make" or "make all" to build all targets marked with [*] '
	@echo  'For further info see the ./README file'


help-board-dirs := $(addprefix help-,$(board-dirs))

help-boards: $(help-board-dirs)

boards-per-dir = $(notdir $(wildcard $(srctree)/arch/$(SRCARCH)/configs/$*/*_defconfig))

$(help-board-dirs): help-%:
	@echo  'Architecture specific targets ($(SRCARCH) $*):'
	@$(if $(boards-per-dir), \
		$(foreach b, $(boards-per-dir), \
		printf "  %-24s - Build for %s\\n" $*/$(b) $(subst _defconfig,,$(b));) \
		echo '')


# Documentation targets
# ---------------------------------------------------------------------------
%docs: scripts_basic FORCE
	$(Q)$(MAKE) $(build)=Documentation/DocBook $@

else # KBUILD_EXTMOD

###
# External module support.
# When building external modules the kernel used as basis is considered
# read-only, and no consistency checks are made and the make
# system is not used on the basis kernel. If updates are required
# in the basis kernel ordinary make commands (without M=...) must
# be used.
#
# The following are the only valid targets when building external
# modules.
# make M=dir clean     Delete all automatically generated files
# make M=dir modules   Make all modules in specified dir
# make M=dir	       Same as 'make M=dir modules'
# make M=dir modules_install
#                      Install the modules built in the module directory
#                      Assumes install directory is already created

# We are always building modules
KBUILD_MODULES := 1
PHONY += crmodverdir
crmodverdir:
	$(cmd_crmodverdir)

PHONY += $(objtree)/Module.symvers
$(objtree)/Module.symvers:
	@test -e $(objtree)/Module.symvers || ( \
	echo; \
	echo "  WARNING: Symbol version dump $(objtree)/Module.symvers"; \
	echo "           is missing; modules will have no dependencies and modversions."; \
	echo )

module-dirs := $(addprefix _module_,$(KBUILD_EXTMOD))
PHONY += $(module-dirs) modules
$(module-dirs): crmodverdir $(objtree)/Module.symvers
	$(Q)$(MAKE) $(build)=$(patsubst _module_%,%,$@)

modules: $(module-dirs)
	@$(kecho) '  Building modules, stage 2.';
	$(Q)$(MAKE) -f $(srctree)/scripts/Makefile.modpost

PHONY += modules_install
modules_install: _emodinst_ _emodinst_post

install-dir := $(if $(INSTALL_MOD_DIR),$(INSTALL_MOD_DIR),extra)
PHONY += _emodinst_
_emodinst_:
	$(Q)mkdir -p $(MODLIB)/$(install-dir)
	$(Q)$(MAKE) -f $(srctree)/scripts/Makefile.modinst

PHONY += _emodinst_post
_emodinst_post: _emodinst_
	$(call cmd,depmod)

clean-dirs := $(addprefix _clean_,$(KBUILD_EXTMOD))

PHONY += $(clean-dirs) clean
$(clean-dirs):
	$(Q)$(MAKE) $(clean)=$(patsubst _clean_%,%,$@)

clean:	rm-dirs := $(MODVERDIR)
clean: rm-files := $(KBUILD_EXTMOD)/Module.symvers

help:
	@echo  '  Building external modules.'
	@echo  '  Syntax: make -C path/to/kernel/src M=$$PWD target'
	@echo  ''
	@echo  '  modules         - default target, build the module(s)'
	@echo  '  modules_install - install the module'
	@echo  '  clean           - remove generated files in module directory only'
	@echo  ''

# Dummies...
PHONY += prepare scripts
prepare: ;
scripts: ;
endif # KBUILD_EXTMOD

clean: $(clean-dirs)
	$(call cmd,rmdirs)
	$(call cmd,rmfiles)
	@find $(or $(KBUILD_EXTMOD), .) $(RCS_FIND_IGNORE) \
		\( -name '*.[oas]' -o -name '*.ko' -o -name '.*.cmd' \
		-o -name '.*.d' -o -name '.*.tmp' -o -name '*.mod.c' \
		-o -name '*.symtypes' -o -name 'modules.order' \
		-o -name modules.builtin -o -name '.tmp_*.o.*' \
		-o -name '*.gcno' \) -type f -print | xargs rm -f

# Generate tags for editors
# ---------------------------------------------------------------------------
quiet_cmd_tags = GEN     $@
      cmd_tags = $(CONFIG_SHELL) $(srctree)/scripts/tags.sh $@

tags TAGS cscope gtags: FORCE
	$(call cmd,tags)

# Scripts to check various things for consistency
# ---------------------------------------------------------------------------

includecheck:
	find * $(RCS_FIND_IGNORE) \
		-name '*.[hcS]' -type f -print | sort \
		| xargs $(PERL) -w $(srctree)/scripts/checkincludes.pl

versioncheck:
	find * $(RCS_FIND_IGNORE) \
		-name '*.[hcS]' -type f -print | sort \
		| xargs $(PERL) -w $(srctree)/scripts/checkversion.pl

coccicheck:
	$(Q)$(CONFIG_SHELL) $(srctree)/scripts/$@

namespacecheck:
	$(PERL) $(srctree)/scripts/namespace.pl

export_report:
	$(PERL) $(srctree)/scripts/export_report.pl

endif #ifeq ($(config-targets),1)
endif #ifeq ($(mixed-targets),1)

PHONY += checkstack kernelrelease kernelversion

# UML needs a little special treatment here.  It wants to use the host
# toolchain, so needs $(SUBARCH) passed to checkstack.pl.  Everyone
# else wants $(ARCH), including people doing cross-builds, which means
# that $(SUBARCH) doesn't work here.
ifeq ($(ARCH), um)
CHECKSTACK_ARCH := $(SUBARCH)
else
CHECKSTACK_ARCH := $(ARCH)
endif
checkstack:
	$(OBJDUMP) -d vmlinux $$(find . -name '*.ko') | \
	$(PERL) $(src)/scripts/checkstack.pl $(CHECKSTACK_ARCH)

kernelrelease:
	@echo "$(KERNELVERSION)$$($(CONFIG_SHELL) $(srctree)/scripts/setlocalversion $(srctree))"

kernelversion:
	@echo $(KERNELVERSION)

# Single targets
# ---------------------------------------------------------------------------
# Single targets are compatible with:
# - build with mixed source and output
# - build with separate output dir 'make O=...'
# - external modules
#
#  target-dir => where to store outputfile
#  build-dir  => directory in kernel source tree to use

ifeq ($(KBUILD_EXTMOD),)
        build-dir  = $(patsubst %/,%,$(dir $@))
        target-dir = $(dir $@)
else
        zap-slash=$(filter-out .,$(patsubst %/,%,$(dir $@)))
        build-dir  = $(KBUILD_EXTMOD)$(if $(zap-slash),/$(zap-slash))
        target-dir = $(if $(KBUILD_EXTMOD),$(dir $<),$(dir $@))
endif

%.s: %.c prepare scripts FORCE
	$(Q)$(MAKE) $(build)=$(build-dir) $(target-dir)$(notdir $@)
%.i: %.c prepare scripts FORCE
	$(Q)$(MAKE) $(build)=$(build-dir) $(target-dir)$(notdir $@)
%.o: %.c prepare scripts FORCE
	$(Q)$(MAKE) $(build)=$(build-dir) $(target-dir)$(notdir $@)
%.lst: %.c prepare scripts FORCE
	$(Q)$(MAKE) $(build)=$(build-dir) $(target-dir)$(notdir $@)
%.s: %.S prepare scripts FORCE
	$(Q)$(MAKE) $(build)=$(build-dir) $(target-dir)$(notdir $@)
%.o: %.S prepare scripts FORCE
	$(Q)$(MAKE) $(build)=$(build-dir) $(target-dir)$(notdir $@)
%.symtypes: %.c prepare scripts FORCE
	$(Q)$(MAKE) $(build)=$(build-dir) $(target-dir)$(notdir $@)

# Modules
/: prepare scripts FORCE
	$(cmd_crmodverdir)
	$(Q)$(MAKE) KBUILD_MODULES=$(if $(CONFIG_MODULES),1) \
	$(build)=$(build-dir)
%/: prepare scripts FORCE
	$(cmd_crmodverdir)
	$(Q)$(MAKE) KBUILD_MODULES=$(if $(CONFIG_MODULES),1) \
	$(build)=$(build-dir)
%.ko: prepare scripts FORCE
	$(cmd_crmodverdir)
	$(Q)$(MAKE) KBUILD_MODULES=$(if $(CONFIG_MODULES),1)   \
	$(build)=$(build-dir) $(@:.ko=.o)
	$(Q)$(MAKE) -f $(srctree)/scripts/Makefile.modpost

# FIXME Should go into a make.lib or something 
# ===========================================================================

quiet_cmd_rmdirs = $(if $(wildcard $(rm-dirs)),CLEAN   $(wildcard $(rm-dirs)))
      cmd_rmdirs = rm -rf $(rm-dirs)

quiet_cmd_rmfiles = $(if $(wildcard $(rm-files)),CLEAN   $(wildcard $(rm-files)))
      cmd_rmfiles = rm -f $(rm-files)

# Run depmod only if we have System.map and depmod is executable
quiet_cmd_depmod = DEPMOD  $(KERNELRELEASE)
      cmd_depmod = \
	if [ -r System.map -a -x $(DEPMOD) ]; then                              \
		$(DEPMOD) -ae -F System.map                                     \
		$(if $(strip $(INSTALL_MOD_PATH)), -b $(INSTALL_MOD_PATH) )     \
		$(KERNELRELEASE);                                               \
	fi

# Create temporary dir for module support files
# clean it up only when building all modules
cmd_crmodverdir = $(Q)mkdir -p $(MODVERDIR) \
                  $(if $(KBUILD_MODULES),; rm -f $(MODVERDIR)/*)

a_flags = -Wp,-MD,$(depfile) $(KBUILD_AFLAGS) $(AFLAGS_KERNEL) \
	  $(KBUILD_AFLAGS_KERNEL)                              \
	  $(NOSTDINC_FLAGS) $(LINUXINCLUDE) $(KBUILD_CPPFLAGS) \
	  $(modkern_aflags) $(EXTRA_AFLAGS) $(AFLAGS_$(basetarget).o)

quiet_cmd_as_o_S = AS      $@
cmd_as_o_S       = $(CC) $(a_flags) -c -o $@ $<

# read all saved command lines

targets := $(wildcard $(sort $(targets)))
cmd_files := $(wildcard .*.cmd $(foreach f,$(targets),$(dir $(f)).$(notdir $(f)).cmd))

ifneq ($(cmd_files),)
  $(cmd_files): ;	# Do not try to update included dependency files
  include $(cmd_files)
endif

# Shorthand for $(Q)$(MAKE) -f scripts/Makefile.clean obj=dir
# Usage:
# $(Q)$(MAKE) $(clean)=dir
clean := -f $(if $(KBUILD_SRC),$(srctree)/)scripts/Makefile.clean obj

endif	# skip-makefile

PHONY += FORCE
FORCE:

# Declare the contents of the .PHONY variable as phony.  We keep that
# information in a variable so we can use it in if_changed and friends.
.PHONY: $(PHONY)<|MERGE_RESOLUTION|>--- conflicted
+++ resolved
@@ -1,12 +1,7 @@
 VERSION = 2
 PATCHLEVEL = 6
-<<<<<<< HEAD
-SUBLEVEL = 38
-EXTRAVERSION =
-=======
 SUBLEVEL = 39
 EXTRAVERSION = -rc1
->>>>>>> 00b317a4
 NAME = Flesh-Eating Bats with Fangs
 
 # *DOCUMENTATION*
